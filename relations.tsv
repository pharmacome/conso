Source Namespace	Source Identifier	Source Name	Relation	Target Namespace	Target Identifier	Target Name
CONSO	CONSO00001	microtubule-binding region	part_of	CONSO	CONSO00188	assembly domain
CONSO	CONSO00002	tubulin-binding repeat 1	part_of	CONSO	CONSO00001	microtubule-binding region
CONSO	CONSO00003	tubulin-binding repeat 2	part_of	CONSO	CONSO00001	microtubule-binding region
CONSO	CONSO00004	tubulin-binding repeat 3	part_of	CONSO	CONSO00001	microtubule-binding region
CONSO	CONSO00005	tubulin-binding repeat 4	part_of	CONSO	CONSO00001	microtubule-binding region
CONSO	CONSO00006	Tau aggregates	is_a	CONSO	CONSO00178	protein aggregates
CONSO	CONSO00010	LY293002	inhibitor	FPLX	PI3K	PI3K
CONSO	CONSO00016	alpha-synuclein aggregates	is_a	CONSO	CONSO00178	protein aggregates
CONSO	CONSO00017	huntingtin aggregates	is_a	CONSO	CONSO00178	protein aggregates
CONSO	CONSO00018	amyloid-beta aggregates	is_a	CONSO	CONSO00178	protein aggregates
CONSO	CONSO00019	SEN-1269	has_role	CONSO	CONSO00321	Tau aggregation inhibitor
CONSO	CONSO00020	MLS000034832	has_role	CONSO	CONSO00321	Tau aggregation inhibitor
CONSO	CONSO00021	caprospinol	has_role	CONSO	CONSO00321	Tau aggregation inhibitor
CONSO	CONSO00031	N-AcGIP	agonist	HGNC	HGNC:4270	GIP
CONSO	CONSO00032	Pro3-GIP	agonist	HGNC	HGNC:4270	GIP
CONSO	CONSO00044	3R tau	has_reference_protein	uniprot	P10636	TAU_HUMAN
CONSO	CONSO00045	4R tau	has_reference_protein	uniprot	P10636	TAU_HUMAN
CONSO	CONSO00046	VQIINK motif	part_of	CONSO	CONSO00003	tubulin-binding repeat 2
CONSO	CONSO00047	VQIVYK motif	part_of	CONSO	CONSO00004	tubulin-binding repeat 3
CONSO	CONSO00048	ghost tangles	is_a	GO	GO:0097418	neurofibrillary tangle
CONSO	CONSO00049	pretangles	is_a	GO	GO:0097418	neurofibrillary tangle
CONSO	CONSO00051	RAC1b	has_reference_protein	uniprot	P63000	RAC1_HUMAN
CONSO	CONSO00053	Tau isoform F (441 aa)	has_reference_protein	uniprot	P10636	TAU_HUMAN
CONSO	CONSO00053	Tau isoform F (441 aa)	is_a	CONSO	CONSO00045	4R tau
CONSO	CONSO00054	Tau isoform Fetal-tau (352 aa)	has_reference_protein	uniprot	P10636	TAU_HUMAN
CONSO	CONSO00055	Tau isoform B (381 aa)	has_reference_protein	uniprot	P10636	TAU_HUMAN
CONSO	CONSO00055	Tau isoform B (381 aa)	is_a	CONSO	CONSO00044	3R tau
CONSO	CONSO00056	Tau isoform D (383 aa)	has_reference_protein	uniprot	P10636	TAU_HUMAN
CONSO	CONSO00056	Tau isoform D (383 aa)	is_a	CONSO	CONSO00045	4R tau
CONSO	CONSO00057	Tau isoform C (410 aa)	has_reference_protein	uniprot	P10636	TAU_HUMAN
CONSO	CONSO00057	Tau isoform C (410 aa)	is_a	CONSO	CONSO00044	3R tau
CONSO	CONSO00058	Tau isoform E (412 aa)	has_reference_protein	uniprot	P10636	TAU_HUMAN
CONSO	CONSO00058	Tau isoform E (412 aa)	is_a	CONSO	CONSO00045	4R tau
CONSO	CONSO00063	APP695	has_reference_protein	uniprot	P05067	A4_HUMAN
CONSO	CONSO00064	APP751	has_reference_protein	uniprot	P05067	A4_HUMAN
CONSO	CONSO00065	APP770	has_reference_protein	uniprot	P05067	A4_HUMAN
CONSO	CONSO00084	Tau isoform A (316 aa)	has_reference_protein	uniprot	P10636	TAU_HUMAN
CONSO	CONSO00097	TGM2 Isoform 3 (349 aa)	has_reference_protein	uniprot	P21980	TGM2_HUMAN
CONSO	CONSO00099	Corticobasal Degeneration	is_a	CONSO	CONSO00233	4R tauopathy
CONSO	CONSO00100	paired helical filaments	part_of	GO	GO:0097418	neurofibrillary tangle
CONSO	CONSO00101	straight filaments	part_of	GO	GO:0097418	neurofibrillary tangle
CONSO	CONSO00131	exotoxin A	inhibitor	HGNC	HGNC:3214	EEF2
CONSO	CONSO00186	proline-rich region 1	part_of	CONSO	CONSO00050	projection domain
CONSO	CONSO00186	proline-rich region 1	part_of	CONSO	CONSO00166	proline-rich domain
CONSO	CONSO00187	proline-rich region 2	part_of	CONSO	CONSO00166	proline-rich domain
CONSO	CONSO00187	proline-rich region 2	part_of	CONSO	CONSO00188	assembly domain
CONSO	CONSO00217	MARK4 isoform 2 (688 aa)	has_reference_protein	uniprot	Q96L34	MARK4_HUMAN
CONSO	CONSO00222	Tau antibody, AGG5759	is_a	CONSO	CONSO00307	Tau antibody
CONSO	CONSO00223	Tau antibody, Tau-13	is_a	CONSO	CONSO00307	Tau antibody
CONSO	CONSO00232	Kalirin 7	has_reference_protein	uniprot	O60229	KALRN_HUMAN
CONSO	CONSO00250	LDN-193594	is_a	CONSO	CONSO00276	diaminothiazole
CONSO	CONSO00251	LDN-193665	is_a	CONSO	CONSO00277	diaminothiazole
CONSO	CONSO00252	LDN-213843	is_a	CONSO	CONSO00278	diaminothiazole
CONSO	CONSO00255	PrPSc	has_reference_protein	uniprot	P04156	PRIO_HUMAN
CONSO	CONSO00257	Tau antibody, RG7345	is_a	CONSO	CONSO00307	Tau antibody
CONSO	CONSO00262	Tau antibody, AGG5759	is_a	CONSO	CONSO00307	Tau antibody
CONSO	CONSO00263	Tau epitope, AD2	is_a	CONSO	CONSO00307	Tau epitope
CONSO	CONSO00264	Tau epitope, AP422	is_a	CONSO	CONSO00307	Tau epitope
CONSO	CONSO00265	Tau epitope, AT100	is_a	CONSO	CONSO00307	Tau epitope
CONSO	CONSO00266	Tau epitope, AT270	is_a	CONSO	CONSO00307	Tau epitope
CONSO	CONSO00280	isocarboxazide	has_role	CONSO	CONSO00321	Tau aggregation inhibitor
CONSO	CONSO00284	oxazolidinedione	has_role	CONSO	CONSO00321	Tau aggregation inhibitor
CONSO	CONSO00285	sudoxicam	has_role	CONSO	CONSO00321	Tau aggregation inhibitor
CONSO	CONSO00286	thiohydantoin	has_role	CONSO	CONSO00321	Tau aggregation inhibitor
CONSO	CONSO00287	thioxooxazolidine	has_role	CONSO	CONSO00321	Tau aggregation inhibitor
CONSO	CONSO00289	Tau antibody, 6C5	has_antibody_target	HGNC	6893	MAPT
CONSO	CONSO00289	Tau antibody, 6C5	is_a	CONSO	CONSO00307	Tau antibody
CONSO	CONSO00290	Tau antibody, HT7	is_a	CONSO	CONSO00307	Tau antibody
CONSO	CONSO00294	Tau antibody, 40E8	is_a	CONSO	CONSO00307	Tau antibody
CONSO	CONSO00295	Tau antibody, pS396	is_a	CONSO	CONSO00307	Tau antibody
CONSO	CONSO00296	Tau antibody, 4E4	has_antibody_target	HGNC	6893	MAPT
CONSO	CONSO00296	Tau antibody, 4E4	is_a	CONSO	CONSO00307	Tau antibody
CONSO	CONSO00297	Tau antibody, Tau46	has_antibody_target	MGI	MGI:97180	Mapt
CONSO	CONSO00297	Tau antibody, Tau46	is_a	CONSO	CONSO00307	Tau antibody
CONSO	CONSO00301	Tau antibody, TNT1	is_a	CONSO	CONSO00307	Tau antibody
CONSO	CONSO00302	Tau antibody, TNT2	is_a	CONSO	CONSO00307	Tau antibody
CONSO	CONSO00319	4-OH-GTS-21	metabolite_of	CONSO	CONSO00310	GTS-21
CONSO	CONSO00321	Tau aggregation inhibitor	decreases	CONSO	CONSO00006	Tau aggregates
CONSO	CONSO00354	Tau 6D	has_reference_protein	uniprot	P10636	TAU_HUMAN
CONSO	CONSO00355	Tau 6P	has_reference_protein	uniprot	P10636	TAU_HUMAN
CONSO	CONSO00363	DC8E8	has_antibody_target	MGI	MGI:97180	Mapt
<<<<<<< HEAD
MESH	D000544	Alzheimer Disease	is_a	CONSO	CONSO00234	4R tauopathy
CONSO	CONSO00366	 RGFP136	has_role	CONSO	CONSO00367	HDAC-3 inhibitor
=======
CONSO	CONSO00365	MN423	has_antibody_target	MGI	MGI:97180	Mapt
MESH	D000544	Alzheimer Disease	is_a	CONSO	CONSO00234	4R tauopathy
>>>>>>> 113c4d2b
<|MERGE_RESOLUTION|>--- conflicted
+++ resolved
@@ -80,10 +80,6 @@
 CONSO	CONSO00354	Tau 6D	has_reference_protein	uniprot	P10636	TAU_HUMAN
 CONSO	CONSO00355	Tau 6P	has_reference_protein	uniprot	P10636	TAU_HUMAN
 CONSO	CONSO00363	DC8E8	has_antibody_target	MGI	MGI:97180	Mapt
-<<<<<<< HEAD
-MESH	D000544	Alzheimer Disease	is_a	CONSO	CONSO00234	4R tauopathy
-CONSO	CONSO00366	 RGFP136	has_role	CONSO	CONSO00367	HDAC-3 inhibitor
-=======
 CONSO	CONSO00365	MN423	has_antibody_target	MGI	MGI:97180	Mapt
 MESH	D000544	Alzheimer Disease	is_a	CONSO	CONSO00234	4R tauopathy
->>>>>>> 113c4d2b
+CONSO	CONSO00366	 RGFP136	has_role	CONSO	CONSO00367	HDAC-3 inhibitor