--- conflicted
+++ resolved
@@ -79,10 +79,6 @@
 CONSO	CONSO00321	Tau aggregation inhibitor	decreases	CONSO	CONSO00006	Tau aggregates
 CONSO	CONSO00354	Tau 6D	has_reference_protein	uniprot	P10636	TAU_HUMAN
 CONSO	CONSO00355	Tau 6P	has_reference_protein	uniprot	P10636	TAU_HUMAN
-<<<<<<< HEAD
-MESH	D000544	Alzheimer Disease	is_a	CONSO	CONSO00234	4R tauopathy
-CONSO	CONSO00363	 RGFP136	has_role	CONSO	CONSO00364	HDAC-3 inhibitor
-=======
 CONSO	CONSO00363	DC8E8	has_antibody_target	MGI	MGI:97180	Mapt
 MESH	D000544	Alzheimer Disease	is_a	CONSO	CONSO00234	4R tauopathy
->>>>>>> f5ef3cdc
+CONSO	CONSO00363	 RGFP136	has_role	CONSO	CONSO00364	HDAC-3 inhibitor